--- conflicted
+++ resolved
@@ -98,13 +98,8 @@
 
 If you want to publish the artifacts to your local `Maven` repository use:
 
-<<<<<<< HEAD
 ```shell
-$ ./gradlew install
-=======
-```
 $ ./gradlew publishToMavenLocal
->>>>>>> 77205228
 ```
 
 ## Javadoc
