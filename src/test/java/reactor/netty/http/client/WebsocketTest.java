--- conflicted
+++ resolved
@@ -45,7 +45,6 @@
 import reactor.core.scheduler.Scheduler;
 import reactor.core.scheduler.Schedulers;
 import reactor.netty.DisposableServer;
-import reactor.netty.NettyPipeline;
 import reactor.netty.channel.AbortedException;
 import reactor.netty.http.server.HttpServer;
 import reactor.netty.http.websocket.WebsocketInbound;
@@ -130,42 +129,6 @@
 		            .verify(Duration.ofSeconds(30));
 	}
 
-<<<<<<< HEAD
-//	static final byte[] testData;
-//
-//	static {
-//		testData = new byte[10000];
-//		for (int i = 0; i < testData.length; i++) {
-//			testData[i] = 88;
-//		}
-//
-//	}
-//
-//	@Test
-//	public void largeChunk() throws Exception {
-//		httpServer = HttpServer.create(0)
-//		                       .newHandler((in, out) -> out.sendWebsocket((i, o) -> o
-//				                       .sendByteArray(Mono.just(testData))
-//		                                                                             .neverComplete()))
-//		                       .block(Duration.ofSeconds(30));
-//
-//		HttpClient.create(httpServer.address()
-//		                                         .getPort())
-//		                       .get("/test",
-//				                       out -> out.addHeader("Authorization", auth)
-//				                                 .sendWebsocket())
-//		                       .flatMapMany(in -> in.receiveWebsocket()
-//		                                        .receive()
-//		                                        .asByteArray())
-//		                       .doOnNext(d -> log.debug(d.length))
-//		                       .log()
-//		                       .subscribe();
-//
-//		Thread.sleep(200000);
-//	}
-
-=======
->>>>>>> 1b9f1bb9
 	@Test
 	public void unidirectional() {
 		int c = 10;
